--- conflicted
+++ resolved
@@ -128,15 +128,9 @@
 
 Contributions are **welcome** 🤗
 
-<<<<<<< HEAD
 * If you _found a bug 🐛 in a notebook_, please [open an issue](https://github.com/huggingface/mcp-course/issues/new) and **describe the problem**.
 * If you _want to improve the course_, you can [open a Pull Request](https://github.com/huggingface/mcp-course/pulls).
 * If you _want to add a full section or a new unit_, the best is to [open an issue](https://github.com/huggingface/mcp-course/issues/new) and **describe what content you want to add before starting to write it so that we can guide you**.
-=======
-* If you _found a bug 🐛 in a notebook_, please open an issue and **describe the problem**.
-* If you _want to improve the course_, you can open a Pull Request.
-* If you _want to add a full section or a new unit_, it is best to open an issue and **describe what content you want to add before starting to write it so that we can guide you**.
->>>>>>> c1e2ad83
 
 ## I still have questions
 
